--- conflicted
+++ resolved
@@ -530,27 +530,16 @@
         ('division', 'absolute_import', 'print_function', 'unicode_literals'),
         '',
     ),
-<<<<<<< HEAD
-    (
-        'py33',
-        ('division', 'absolute_import', 'print_function', 'unicode_literals'),
-        '. Rewrites mock imports to use unittest.mock',
-    ),
-    (
-        'py37',
-        ('generator_stop',),
-        '. Rewrites mock imports to use unittest.mock',
+    ('py37', ('generator_stop',),
+    '. Rewrites mock imports to use unittest.mock',
     ),
 )  # type: Tuple[Tuple[str, Tuple[str, ...], str], ...]
-=======
-    ('py37', ('generator_stop',)),
-)  # type: Tuple[Tuple[str, Tuple[str, ...]], ...]
+
 BUILTINS = (  # from python-future
     'ascii', 'bytes', 'chr', 'dict', 'filter', 'hex', 'input', 'int', 'list',
     'map', 'max', 'min', 'next', 'object', 'oct', 'open', 'pow', 'range',
     'round', 'str', 'super', 'zip',
 )
->>>>>>> 97372db4
 
 
 def _add_version_options(parser):
